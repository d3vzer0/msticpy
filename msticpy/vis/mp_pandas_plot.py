# -------------------------------------------------------------------------
# Copyright (c) Microsoft Corporation. All rights reserved.
# Licensed under the MIT License. See License.txt in the project root for
# license information.
# --------------------------------------------------------------------------
"""Module docstring."""
from typing import Iterable, Optional, Tuple, Union

import pandas as pd
from bokeh.models import LayoutDOM
from bokeh.plotting import figure

from .._version import VERSION
from ..common.exceptions import MsticpyUserError
from ..transform.network import GraphType, df_to_networkx
from ..vis.network_plot import plot_nx_graph
from .entity_graph_tools import EntityGraph, req_alert_cols, req_inc_cols
from .foliummap import plot_map
from .matrix_plot import plot_matrix
from .process_tree import build_and_show_process_tree
from .timeline import display_timeline
from .timeline_duration import display_timeline_duration
from .timeline_values import display_timeline_values

__version__ = VERSION
__author__ = "Ian Hellen"


@pd.api.extensions.register_dataframe_accessor("mp_plot")
class MsticpyPlotAccessor:
    """Pandas api extension for MSTICPy visualizations."""

    def __init__(self, pandas_obj):
        """Instantiate pandas extension class."""
        self._df = pandas_obj

    def timeline(self, **kwargs) -> LayoutDOM:
        """
        Display a timeline of events.

        Parameters
        ----------
        time_column : str, optional
            Name of the timestamp column
            (the default is 'TimeGenerated')
        source_columns : list, optional
            List of default source columns to use in tooltips
            (the default is None)

        Other Parameters
        ----------------
        title : str, optional
            Title to display (the default is None)
        alert : SecurityAlert, optional
            Add a reference line/label using the alert time (the default is None)
        ref_event : Any, optional
            Add a reference line/label using the alert time (the default is None)
        ref_time : datetime, optional
            Add a reference line/label using `ref_time` (the default is None)
        group_by : str
            The column to group timelines on.
        legend: str, optional
            "left", "right", "inline" or "none"
            (the default is to show a legend when plotting multiple series
            and not to show one when plotting a single series)
        yaxis : bool, optional
            Whether to show the yaxis and labels (default is False)
        ygrid : bool, optional
            Whether to show the yaxis grid (default is False)
        xgrid : bool, optional
            Whether to show the xaxis grid (default is True)
        range_tool : bool, optional
            Show the the range slider tool (default is True)
        height : int, optional
            The height of the plot figure
            (the default is auto-calculated height)
        width : int, optional
            The width of the plot figure (the default is 900)
        color : str
            Default series color (default is "navy")
        overlay_data : pd.DataFrame:
            A second dataframe to plot as a different series.
        overlay_color : str
            Overlay series color (default is "green")
        ref_events : pd.DataFrame, optional
            Add references line/label using the event times in the dataframe.
            (the default is None)
        ref_time_col : str, optional
            Add references line/label using the this column in `ref_events`
            for the time value (x-axis).
            (this defaults the value of the `time_column` parameter or 'TimeGenerated'
            `time_column` is None)
        ref_col : str, optional
            The column name to use for the label from `ref_events`
            (the default is None)
        ref_times : List[Tuple[datetime, str]], optional
            Add one or more reference line/label using (the default is None)

        Returns
        -------
        LayoutDOM
            The bokeh plot figure.

        """
        return display_timeline(data=self._df, **kwargs)

    # pylint: disable=invalid-name
    def timeline_values(self, value_column: str = None, **kwargs) -> LayoutDOM:
        """
        Display a timeline of events.

        Parameters
        ----------
        time_column : str, optional
            Name of the timestamp column
            (the default is 'TimeGenerated')
        value_column : str
            The column name holding the value to plot vertically
        source_columns : list, optional
            List of default source columns to use in tooltips
            (the default is None)

        Other Parameters
        ----------------
        x : str, optional
            alias of `time_column`
        y : str, optional
            alias of `value_column`
        value_col : str, optional
            alias of `value_column`
        title : str, optional
            Title to display (the default is None)
        ref_event : Any, optional
            Add a reference line/label using the alert time (the default is None)
        ref_time : datetime, optional
            Add a reference line/label using `ref_time` (the default is None)
        ref_label : str, optional
            A label for the `ref_event` or `ref_time` reference item
        group_by : str
            (where `data` is a DataFrame)
            The column to group timelines on
        legend: str, optional
            "left", "right", "inline" or "none"
            (the default is to show a legend when plotting multiple series
            and not to show one when plotting a single series)
        yaxis : bool, optional
            Whether to show the yaxis and labels
        range_tool : bool, optional
            Show the the range slider tool (default is True)
        height : int, optional
            The height of the plot figure
            (the default is auto-calculated height)
        width : int, optional
            The width of the plot figure (the default is 900)
        color : str
            Default series color (default is "navy"). This is overridden by
            automatic color assignments if plotting a grouped chart
        kind : Union[str, List[str]]
            one or more glyph types to plot., optional
            Supported types are "circle", "line" and "vbar" (default is "vbar")
        ref_events : pd.DataFrame, optional
            Add references line/label using the event times in the dataframe.
            (the default is None)
        ref_time_col : str, optional
            Add references line/label using the this column in `ref_events`
            for the time value (x-axis).
            (this defaults the value of the `time_column` parameter or 'TimeGenerated'
            `time_column` is None)
        ref_col : str, optional
            The column name to use for the label from `ref_events`
            (the default is None)
        ref_times : List[Tuple[datetime, str]], optional
            Add one or more reference line/label using (the default is None)

        Returns
        -------
        LayoutDOM
            The bokeh plot figure.

        """
        return display_timeline_values(
            data=self._df, value_column=value_column, **kwargs
        )

    def timeline_duration(
        self,
        group_by: Union[Iterable[str], str],
        time_column: str = "TimeGenerated",
        end_time_column: Optional[str] = None,
        **kwargs,
    ) -> LayoutDOM:  # noqa: C901, MC0001
        """
        Display a duration timeline of events grouped by one or more columns.

        Parameters
        ----------
        group_by : Union[Iterable[str], str]
            The column name or iterable of column names to group the data by.
        time_column : str
            Primary time column - will be used to calculate the
            start time of the duration for each group.
            If `end_time_column` is not specified it will also be used to
            calculate the end time.
        end_time_column : Optional[str]
            If supplied, it will be used to calculate the end time
            of the duration for each group.

        Other Parameters
        ----------------
        title : str, optional
            Title to display (the default is None)
        ylabel_cols : Optional[Iterable[str]], optional
            The subset of the group columns to use for the y-axis labels.
        yaxis : bool, optional
            Whether to show the yaxis and labels
        range_tool : bool, optional
            Show the the range slider tool (default is True)
        source_columns : list, optional
            List of default source columns to use in tooltips
            (the default is None)
        height : int, optional
            The height of the plot figure
            (the default is auto-calculated height)
        width : int, optional
            The width of the plot figure (the default is 900)
        color : str
            Default series color (default is "navy")
        ref_events : pd.DataFrame, optional
            Add references line/label using the event times in the dataframe.
            (the default is None)
        ref_col : str, optional
            The column name to use for the label from `ref_events`
            (the default is None)
        ref_times : List[Tuple[datetime, str]], optional
            Add one or more reference line/label using (the default is None)

        Returns
        -------
        LayoutDOM
            The bokeh plot figure.

        """
        return display_timeline_duration(
            data=self._df,
            group_by=group_by,
            time_column=time_column,
            end_time_column=end_time_column,
            **kwargs,
        )

    def process_tree(self, **kwargs) -> Tuple[figure, LayoutDOM]:
        """
        Build and plot a process tree.

        Parameters
        ----------
        schema : ProcSchema, optional
            The data schema to use for the data set, by default None
            (if None the schema is inferred)
        output_var : str, optional
            Output variable for selected items in the tree,
            by default None
        legend_col : str, optional
            The column used to color the tree items, by default None
        show_table: bool
            Set to True to show a data table, by default False.

        Other Parameters
        ----------------
        height : int, optional
            The height of the plot figure
            (the default is 700)
        width : int, optional
            The width of the plot figure (the default is 900)
        title : str, optional
            Title to display (the default is None)
        hide_legend : bool, optional
            Hide the legend box, even if legend_col is specified.
        pid_fmt : str, optional
            Display Process ID as 'dec' (decimal) or 'hex' (hexadecimal),
            default is 'hex'.

        Returns
        -------
        Tuple[figure, LayoutDOM]:
            figure - The main bokeh.plotting.figure
            Layout - Bokeh layout structure.

        """
        return build_and_show_process_tree(data=self._df, **kwargs)

    def matrix(self, **kwargs) -> LayoutDOM:
        """
        Plot data as an intersection matrix.

        Parameters
        ----------
        data : pd.DataFrame
            The data to plot.
        x : str
            Column to plot on the x (horizontal) axis
        x_col : str
            Alias for 'x'
        y : str
            Column to plot on the y (vertical) axis
        y_col : str
            Alias for 'y'
        title : str, optional
            Custom title, default is 'Intersection plot'
        value_col : str, optional
            Column from the DataFrame used to size the intersection points.
        dist_count : bool, optional
            Calculates a count of distinct values (from `value_col`) and uses
            this to size the intersection points.
            Requires `value_col` to be specified.
        log_size : bool, optional
            Takes the log of the size value before calculating the intersection
            display point size.
            Can be combined with `invert`.
        invert : bool, optional
            Takes the inverse of the size value as the basis for calculating
            the intersection display point size. This is useful for highlighting
            rare interactions.
            Can be combined with `log_size`.
        intersect : bool, optional
            Plots points of a fixed size, rather than using a sizing value. This
            is useful for just showing the presence/absence of an interaction.
        height : int, optional
            The plot height. Default is 700
        width : int
            The plot width. Default is 900
        color : str
            The color of the plotted points, default is "red"
        sort : Union[str, bool], optional
            Sorts the labels of both axes, default is None.
            Acceptable values are:
            'asc' (or string starting with 'asc') - Sort ascending
            'desc' (or string starting with 'asc') - Sort descending
            False or None (no sort)
            True  - Sort ascending
        sort_x : str, optional
            Sorts the labels of the x axis (takes precedence over `sort`),
            default is None.
            Acceptable values are:
            'asc' (or string starting with 'asc') - Sort ascending
            'desc' (or string starting with 'asc') - Sort descending
            False or None (no sort)
            True  - Sort ascending
        sort_y : str, optional
            Sorts the labels of the y axis (takes precedence over `sort`),
            default is None.
            Acceptable values are:
            'asc' (or string starting with 'asc') - Sort ascending
            'desc' (or string starting with 'asc') - Sort descending
            False or None (no sort)
            True  - Sort ascending
        hide : bool, optional
            Creates and returns but does not display the plot, default
            is False.
        font_size : int, optional
            Manually specify the font size for axis labels, the
            default is to automatically calculate a size based on the
            number of items in each axis.
        max_label_font_size : int, optional
            The maximum size, in points, of the X and Y labels, default is 11.


        Returns
        -------
        LayoutDOM
            The Bokeh plot

        """
        return plot_matrix(data=self._df, **kwargs)

    def incident_graph(
        self, timeline: bool = False, hide: bool = False, **kwargs
    ) -> LayoutDOM:
        """
        Plot an incident graph if the dataframe contains incidents or alerts.

        Parameters
        ----------
        timeline : bool, optional
            True to plot the entity timeline, by default False
        hide : bool, optional
            True to hide the plot, by default False

        Other Parameters
        ----------------
        node_size : int, optional
            Size of the nodes in pixels, by default 25
        font_size : int, optional
            Font size for node labels, by default 10
            Can be an integer (point size) or a string (e.g. "10pt")
        width : int, optional
            Width in pixels, by default 800
        height : int, optional
            Image height (the default is 800)
        scale : int, optional
            Position scale (the default is 2)

        Raises
        ------
        MsticpyUserError
            Raised if the dataframe does not contain incidents or alerts.

        """
        if any(elem not in self._df.columns for elem in req_alert_cols) and any(
            elem not in self._df.columns for elem in req_inc_cols
        ):
            raise MsticpyUserError("DataFrame must consist of Incidents or Alerts")
        graph = EntityGraph(self._df)
        return graph.plot(hide=hide, timeline=timeline, **kwargs)

    def folium_map(self, **kwargs):
        """Plot folium map."""
        return plot_map(data=self._df, **kwargs)

    # pylint: disable=too-many-arguments
    def network(
        self,
        source_col: str,
        target_col: str,
        title: str = "Data Graph",
        source_attrs: Optional[Iterable[str]] = None,
        target_attrs: Optional[Iterable[str]] = None,
        edge_attrs: Optional[Iterable[str]] = None,
        graph_type: GraphType = "graph",
        **kwargs,
    ):
        """
        Plot entity graph with Bokeh.

        Parameters
        ----------
        source_col : str
            Column for source nodes.
        target_col : str
            Column for target nodes.
        title : str
            Title for the plot, by default 'Data Graph'
        node_size : int, optional
            Size of the nodes in pixels, by default 25
        font_size : int, optional
            Font size for node labels, by default 10
            Can be an integer (point size) or a string (e.g. "10pt")
        width : int, optional
            Width in pixels, by default 800
        height : int, optional
            Image height (the default is 800)
        scale : int, optional
            Position scale (the default is 2)
        hide : bool, optional
            Don't show the plot, by default False. If True, just
            return the figure.
        source_attrs : Optional[List[str]], optional
            Optional list of source attributes to use as hover properties, by default None
        target_attrs : Optional[List[str]], optional
            Optional list of target attributes to use as hover properties, by default None
        edge_attrs : Optional[List[str]], optional
            Optional list of edge attributes to use as hover properties, by default None
        graph_type : str
            "graph" or "digraph" (for nx.DiGraph)

        Other Parameters
        ----------------
        source_color : str, optional
            The color of the source nodes, by default 'light-blue'
        target_color : str, optional
            The color of the source nodes, by default 'light-green'
        edge_color : str, optional
            The color of the edges, by default 'black'
<<<<<<< HEAD
        kwargs :
            Additional keyword arguments are passed to the networkx
            layout function.
=======
        node_size : int, optional
            Size of the nodes in pixels, by default 25
        font_size : int, optional
            Font size for node labels, by default 10
            Can be an integer (point size) or a string (e.g. "10pt")
        width : int, optional
            Width in pixels, by default 800
        height : int, optional
            Image height (the default is 800)
        scale : int, optional
            Position scale (the default is 2)
        hide : bool, optional
            Don't show the plot, by default False. If True, just
            return the figure.
>>>>>>> 0407a56d

        Returns
        -------
        bokeh.plotting.figure
            The network plot.

        """
        nx_graph = df_to_networkx(
            data=self._df,
            source_col=source_col,
            target_col=target_col,
            source_attrs=source_attrs,
            target_attrs=target_attrs,
            edge_attrs=edge_attrs,
            graph_type=graph_type,
        )
        return plot_nx_graph(
            nx_graph=nx_graph,
            title=title,
            source_attrs=source_attrs,
            target_attrs=target_attrs,
            edge_attrs=edge_attrs,
            **kwargs,
        )<|MERGE_RESOLUTION|>--- conflicted
+++ resolved
@@ -471,26 +471,9 @@
             The color of the source nodes, by default 'light-green'
         edge_color : str, optional
             The color of the edges, by default 'black'
-<<<<<<< HEAD
         kwargs :
             Additional keyword arguments are passed to the networkx
             layout function.
-=======
-        node_size : int, optional
-            Size of the nodes in pixels, by default 25
-        font_size : int, optional
-            Font size for node labels, by default 10
-            Can be an integer (point size) or a string (e.g. "10pt")
-        width : int, optional
-            Width in pixels, by default 800
-        height : int, optional
-            Image height (the default is 800)
-        scale : int, optional
-            Position scale (the default is 2)
-        hide : bool, optional
-            Don't show the plot, by default False. If True, just
-            return the figure.
->>>>>>> 0407a56d
 
         Returns
         -------
