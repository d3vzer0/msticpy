--- conflicted
+++ resolved
@@ -13,146 +13,7 @@
 from .._version import VERSION
 
 __version__ = VERSION
-<<<<<<< HEAD
-__author__ = "Ashwin Patil"
-
-
-class Error(Exception):
-    """Base class for other exceptions."""
-
-
-class DataError(Error):
-    """Raised when thereis a data input error."""
-
-
-def _get_geolite_lookup() -> Callable:
-    """Closure for instantiating GeoLiteLookup."""
-    geo_ip = None
-
-    def _get_geo_ip(**kwargs) -> GeoLiteLookup:
-        nonlocal geo_ip
-        if geo_ip is None:
-            geo_ip = GeoLiteLookup(**kwargs)
-        return geo_ip
-
-    return _get_geo_ip
-
-
-_GET_IP_LOOKUP = _get_geolite_lookup()
-
-
-def convert_to_ip_entities(  # noqa: MC0001
-    ip_str: Optional[str] = None,
-    data: Optional[pd.DataFrame] = None,
-    ip_col: Optional[str] = None,
-    geo_lookup: bool = True,
-) -> List[IpAddress]:  # noqa: MC0001
-    """
-    Take in an IP Address string and converts it to an IP Entity.
-
-    Parameters
-    ----------
-    ip_str : str
-        A string with a single IP Address or multiple addresses
-        delimited by comma or space
-    data : pd.DataFrame
-        Use DataFrame as input
-    ip_col : str
-        Column containing IP addresses
-    geo_lookup : bool
-        If true, do geolocation lookup on IPs,
-        by default, True
-
-    Returns
-    -------
-    List
-        The populated IP entities including address and geo-location
-
-    Raises
-    ------
-    ValueError
-        If neither ip_string or data/column provided as input
-
-    """
-    ip_entities: List[IpAddress] = []
-    all_ips: Set[str] = set()
-
-    if geo_lookup:
-        ip_lookup = _GET_IP_LOOKUP()
-    if ip_str:
-        addrs = arg_to_list(ip_str)
-    elif data is not None and ip_col:
-        addrs = data[ip_col].values
-    else:
-        raise ValueError("Must specify either ip_str or data + ip_col parameters.")
-
-    for addr in addrs:
-        if isinstance(addr, list):
-            ip_list = set(addr)
-        elif isinstance(addr, str) and "," in addr:
-            ip_list = {ip.strip() for ip in addr.split(",")}
-        else:
-            ip_list = {addr}
-        ip_list = ip_list - all_ips  # remove IP addresses we've seen
-        ip_entities.extend(IpAddress(Address=ip) for ip in ip_list)
-        all_ips |= ip_list
-        if geo_lookup:
-            for ip_ent in ip_entities:
-                try:
-                    ip_lookup.lookup_ip(ip_entity=ip_ent)
-                except DataError:
-                    pass
-    return ip_entities
-
-
-@export  # noqa: MC0001
-# pylint: disable=too-many-return-statements, invalid-name
-def get_ip_type(ip: str = None, ip_str: str = None) -> str:  # noqa: MC0001
-    """
-    Validate value is an IP address and determine IPType category.
-
-    (IPAddress category is e.g. Private/Public/Multicast).
-
-    Parameters
-    ----------
-    ip : str
-        The string of the IP Address
-    ip_str : str
-        The string of the IP Address - alias for `ip`
-
-    Returns
-    -------
-    str
-        Returns ip type string using ip address module
-
-    """
-    ip_str = ip or ip_str
-    if not ip_str:
-        raise ValueError("'ip' or 'ip_str' value must be specified")
-    try:
-        ipaddress.ip_address(ip_str)
-    except ValueError:
-        print(f"{ip_str} does not appear to be an IPv4 or IPv6 address")
-    else:
-        if ipaddress.ip_address(ip_str).is_multicast:
-            return "Multicast"
-        if ipaddress.ip_address(ip_str).is_global:
-            return "Public"
-        if ipaddress.ip_address(ip_str).is_loopback:
-            return "Loopback"
-        if ipaddress.ip_address(ip_str).is_link_local:
-            return "Link Local"
-        if ipaddress.ip_address(ip_str).is_unspecified:
-            return "Unspecified"
-        if ipaddress.ip_address(ip_str).is_private:
-            return "Private"
-        if ipaddress.ip_address(ip_str).is_reserved:
-            return "Reserved"
-
-    return "Unspecified"
-=======
 __author__ = "Pete Bryan"
->>>>>>> 09ca37bb
 
 
 # flake8: noqa: F403, F401
