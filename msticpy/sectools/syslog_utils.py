# -------------------------------------------------------------------------
# Copyright (c) Microsoft Corporation. All rights reserved.
# Licensed under the MIT License. See License.txt in the project root for
# license information.
# --------------------------------------------------------------------------
"""
syslog_utils - Syslog parsing and utility module.

Functions required to correct collect, parse and visualize syslog data.

Designed to support standard linux syslog for investigations where
auditd is not available.

"""
import datetime as dt
from typing import Dict, Any
import pytz

import ipywidgets as widgets
import pandas as pd

from .._version import VERSION
from ..nbtools.entityschema import GeoLocation, Host, IpAddress
from ..common.exceptions import MsticpyException
from ..common.utility import export
from .ip_utils import convert_to_ip_entities

__version__ = VERSION
__author__ = "Pete Bryan"

_DETECTIONS_DEF_DIR = "resources"

WIDGET_DEFAULTS = {
    "layout": widgets.Layout(width="95%"),
    "style": {"description_width": "initial"},
}


@export
def create_host_record(
    syslog_df: pd.DataFrame, heartbeat_df: pd.DataFrame, az_net_df: pd.DataFrame = None
) -> Host:
    """
    Generate host_entity record for selected computer.

    Parameters
    ----------
    syslog_df : pd.DataFrame
        A dataframe of all syslog events for the host in the time window requried
    heartbeat_df : pd.DataFrame
        A dataframe of heartbeat data for the host
    az_net_df : pd.DataFrame
        Option dataframe of Azure network data for the host

    Returns
    -------
    Host
        Details of the host data collected

    """
    host_entity = Host(src_event=syslog_df.iloc[0])
    applications = []

    # Produce list of processes on the host that are not
    # part of a 'standard' linux distro
    _apps = syslog_df["ProcessName"].unique().tolist()
    for app in _apps:
        if app not in (
            "CRON",
            "sudo",
            "snapd",
            "systemd-resolved",
            "systemd",
            "crontab",
            "systemd-timesyncd",
            "systemd-logind",
            "rsyslogd",
            "syslog-ng",
        ):
            applications.append(app)

    # Produce host_entity record mapping linux heartbeat elements to host_entity fields
    host_hb = heartbeat_df.iloc[0]
    host_entity.SourceComputerId = host_hb["SourceComputerId"]  # type: ignore
    host_entity.OSType = host_hb["OSType"]  # type: ignore
    host_entity.OSName = host_hb["OSName"]  # type: ignore
    host_entity.OSVMajorersion = host_hb["OSMajorVersion"]  # type: ignore
    host_entity.OSVMinorVersion = host_hb["OSMinorVersion"]  # type: ignore
    host_entity.ComputerEnvironment = host_hb["ComputerEnvironment"]  # type: ignore
    host_entity.OmsSolutions = [  # type: ignore
        sol.strip() for sol in host_hb["Solutions"].split(",")
    ]  # type: ignore
    host_entity.Applications = applications  # type: ignore
    host_entity.VMUUID = host_hb["VMUUID"]  # type: ignore
    ip_entity = IpAddress()
    ip_entity.Address = host_hb["ComputerIP"]
    geoloc_entity = GeoLocation()
    geoloc_entity.CountryName = host_hb["RemoteIPCountry"]  # type: ignore
    geoloc_entity.Longitude = host_hb["RemoteIPLongitude"]  # type: ignore
    geoloc_entity.Latitude = host_hb["RemoteIPLatitude"]  # type: ignore
    ip_entity.Location = geoloc_entity  # type: ignore
    host_entity.IPAddress = ip_entity  # type: ignore

    # If Azure network data present add this to host record
    if az_net_df is not None and not az_net_df.empty:
        if len(az_net_df) == 1:
            priv_addr_str = az_net_df["PrivateIPAddresses"].loc[0]
            host_entity["private_ips"] = convert_to_ip_entities(priv_addr_str)
            pub_addr_str = az_net_df["PublicIPAddresses"].loc[0]
            host_entity["public_ips"] = convert_to_ip_entities(pub_addr_str)
        else:
            if "private_ips" not in host_entity:
                host_entity["private_ips"] = []
            if "public_ips" not in host_entity:
                host_entity["public_ips"] = []

    return host_entity


@export
def cluster_syslog_logons_df(logon_events: pd.DataFrame) -> pd.DataFrame:
    """
    Cluster logon sessions in syslog by start/end time based on PAM events.

    Parameters
    ----------
    logon_events: pd.DataFrame
        A DataFrame of all syslog logon events
        (can be generated with LinuxSyslog.user_logon query)

    Returns
    -------
    logon_sessions: pd.DataFrame
        A dictionary of logon sessions including start and end times
        and logged on user

    Raises
    ------
    MsticpyException
        There are no logon sessions in the supplied data set

    """
    users = []
    starts = []
    ends = []
<<<<<<< HEAD
    tz = pytz.timezone("UTC")
    ses_close_time = dt.datetime.now(tz=tz)
=======
    ses_close_time = logon_events["TimeGenerated"].max()
>>>>>>> 4f56f86b
    ses_opened = 0
    ses_closed = 0
    # Extract logon session opened and logon session closed data.
    logons_opened = (
        (
            logon_events[
                logon_events["SyslogMessage"].str.contains("pam_unix.+session opened")
            ]
        )
        .set_index("TimeGenerated")
        .sort_index(ascending=True)
    )
    logons_closed = (
        (
            logon_events[
                logon_events["SyslogMessage"].str.contains("pam_unix.+session closed")
            ]
        )
        .set_index("TimeGenerated")
        .sort_index(ascending=True)
    )
    if logons_opened.empty or logons_closed.empty:
        raise MsticpyException("There are no logon sessions in the supplied data set")

    # For each session identify the likely start and end times
    while ses_opened < len(logons_opened.index) and ses_closed < len(
        logons_closed.index
    ):
        ses_start = (logons_opened.iloc[ses_opened]).name
        if ses_start.tzinfo is None:
            ses_start = ses_start.tz_localize(tz="UTC")
        ses_end = (logons_closed.iloc[ses_closed]).name
        if ses_end.tzinfo is None:
            ses_end = ses_end.tz_localize(tz="UTC")
        # If we can identify a user for the session add this to the details
        if "User" in logons_opened.columns:
            user = (logons_opened.iloc[ses_opened]).User
        elif "Sudoer" in logons_opened.columns:
            user = (logons_opened.iloc[ses_opened]).Sudoer
        else:
            user = "Unknown"
        if ses_start > ses_close_time or ses_opened == 0:
            pass
        else:
            ses_opened += 1
            continue
        if ses_end < ses_start:
            ses_closed += 1
            continue
        users.append(user)
        starts.append(ses_start)
        ends.append(ses_end)
        ses_close_time = ses_end
        ses_closed = ses_closed + 1
        ses_opened = ses_opened + 1
    logon_sessions_df = pd.DataFrame({"User": users, "Start": starts, "End": ends})
    return logon_sessions_df


@export
def risky_sudo_sessions(
    sudo_sessions: pd.DataFrame,
    risky_actions: dict = None,
    suspicious_actions: list = None,
) -> dict:
    """
    Detect if a sudo session occurs at the point of a suspicious event.

    Parameters
    ----------
    sudo_sessions: dict
        Dictionary of sudo sessions (as generated by cluster_syslog_logons)
    risky_actions: dict (Optional)
        Dictionary of risky sudo commands (as generated by cmd_line.risky_cmd_line)
    suspicious_actions: list (Optional)
        List of risky sudo commands (as generated by cmd_line.cmd_speed)

    Returns
    -------
    risky_sessions: dict
        A dictionary of sudo sessions with flags denoting risk

    """
    sessions = sudo_sessions[["User", "Start", "End"]].to_dict("index")

    if risky_actions is None and suspicious_actions is None:
        raise MsticpyException(
            "At least one of risky_actions or suspicious_actions must be supplied"
        )

    # Depending on whether we have risky or suspicious acitons or both
    # identify sessions which these actions occur in
    risky_act_sessions: Dict[str, Any] = {}
    susp_act_sessions: Dict[str, Any] = {}
    if risky_actions is not None:
        risky_act_sessions = _find_risky_sudo_session(
            risky_actions=risky_actions, sudo_sessions=sessions
        )
    if suspicious_actions is not None:
        susp_act_sessions = _find_suspicious_sudo_session(
            suspicious_actions=suspicious_actions, sudo_sessions=sessions
        )
    return {**risky_act_sessions, **susp_act_sessions}


def _normalize_to_utc(time_stamp: dt.datetime):
    # Normalize datetimes to UTC in case we have mixed timezones in datasets
    if time_stamp.tzinfo is None or time_stamp.tzinfo.utcoffset(time_stamp) is None:
        time_stamp = time_stamp.replace(tzinfo=pytz.UTC)
    else:
        time_stamp = time_stamp.astimezone(pytz.utc)
    return time_stamp


def _find_risky_sudo_session(risky_actions: dict, sudo_sessions: dict):
    risky_sessions = {}
    # Determine if risky event occurs during a session time window
    for key, value in risky_actions.items():
        for sess_key, sess_val in sudo_sessions.items():
            if (
                _normalize_to_utc(sess_val["Start"])
                <= _normalize_to_utc(key)
                <= _normalize_to_utc(sess_val["End"])
            ):
                risky_sessions.update({sess_key: value})
    return risky_sessions


def _find_suspicious_sudo_session(suspicious_actions: list, sudo_sessions: dict):
    risky_sessions = {}
    # Determine if suspicious event occurs during a session time window
    for event in suspicious_actions:
        for value in event.values():
            for sess_key, sess_val in sudo_sessions.items():
                if (
                    _normalize_to_utc(sess_val["Start"])
                    <= _normalize_to_utc(value[0]["TimeGenerated"].iloc[1])
                    <= _normalize_to_utc(sess_val["End"])
                ):
                    risky_sessions.update({sess_key: "Suspicious event pattern"})
    return risky_sessions<|MERGE_RESOLUTION|>--- conflicted
+++ resolved
@@ -143,12 +143,7 @@
     users = []
     starts = []
     ends = []
-<<<<<<< HEAD
-    tz = pytz.timezone("UTC")
-    ses_close_time = dt.datetime.now(tz=tz)
-=======
     ses_close_time = logon_events["TimeGenerated"].max()
->>>>>>> 4f56f86b
     ses_opened = 0
     ses_closed = 0
     # Extract logon session opened and logon session closed data.
@@ -178,11 +173,7 @@
         logons_closed.index
     ):
         ses_start = (logons_opened.iloc[ses_opened]).name
-        if ses_start.tzinfo is None:
-            ses_start = ses_start.tz_localize(tz="UTC")
         ses_end = (logons_closed.iloc[ses_closed]).name
-        if ses_end.tzinfo is None:
-            ses_end = ses_end.tz_localize(tz="UTC")
         # If we can identify a user for the session add this to the details
         if "User" in logons_opened.columns:
             user = (logons_opened.iloc[ses_opened]).User
