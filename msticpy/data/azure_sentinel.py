--- conflicted
+++ resolved
@@ -350,7 +350,7 @@
 
         return incidents_df
 
-    def get_incident(  # pylint: disable=too-many-locals
+    def get_incident(  # pylint: disable=too-many-locals, too-many-arguments
         self,
         incident_id: str,
         res_id: str = None,
@@ -391,12 +391,6 @@
             If incident could not be retrieved.
 
         """
-<<<<<<< HEAD
-        if "/" in incident_id and not res_id:
-            res_id = "/".join(incident_id.split("/")[:9])
-            incident_id = incident_id.split("/")[-1]
-=======
->>>>>>> 909582f6
         res_id = res_id or self._get_default_workspace()
         if not res_id:
             res_id = self._build_res_id(sub_id, res_grp, ws_name)
@@ -591,48 +585,6 @@
     ) -> str:
         """
         Build a resource ID.
-<<<<<<< HEAD
-
-        Parameters
-        ----------
-        sub_id : str, optional
-            Subscription ID to use, by default None
-        res_grp : str, optional
-            Resource Group name to use, by default None
-        ws_name : str, optional
-            Workspace name to user, by default None
-
-        Returns
-        -------
-        str
-            The formatted resource ID.
-
-        """
-        if not sub_id or not res_grp or not ws_name:
-            config = self._check_config(
-                ["subscription_id", "resource_group", "workspace_name"]
-            )
-            sub_id = config["subscription_id"]
-            res_grp = config["resource_group"]
-            ws_name = config["workspace_name"]
-        res_id = f"/subscriptions/{sub_id}/resourcegroups/{res_grp}"
-        return res_id + f"/providers/Microsoft.OperationalInsights/workspaces/{ws_name}"
-
-    def _build_paths(self, res_id: str, base_url: str = None) -> str:
-        """
-        Build an API URL from an Azure resource ID.
-
-        Parameters
-        ----------
-        res_id : str
-            An Azure resource ID.
-        base_url : str, optional
-            The base URL of the Azure cloud to connect to.
-            Defaults to resource manager for configured cloud.
-            If no cloud configuration, defaults to resource manager
-            endpoint for public cloud.
-
-=======
 
         Parameters
         ----------
@@ -677,7 +629,6 @@
             If no cloud configuration, defaults to resource manager
             endpoint for public cloud.
 
->>>>>>> 909582f6
         Returns
         -------
         str
