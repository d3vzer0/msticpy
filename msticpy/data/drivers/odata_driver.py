--- conflicted
+++ resolved
@@ -16,13 +16,8 @@
 from ...auth.msal_auth import MSALDelegatedAuth
 from ...common import pkg_config as config
 from ...common.exceptions import MsticpyConnectionError, MsticpyUserConfigError
-<<<<<<< HEAD
-from ...common.msal_auth import MSALDelegatedAuth
-=======
->>>>>>> 09ca37bb
 from ...common.provider_settings import get_provider_settings
 from .driver_base import DriverBase, QuerySource
-
 
 __version__ = VERSION
 __author__ = "Pete Bryan"
@@ -179,11 +174,7 @@
             authority = self.oauth_url.format(tenantId=cs_dict["tenant_id"])  # type: ignore
             if authority.startswith("https://login.microsoftonline.com/"):
                 authority = re.split(
-<<<<<<< HEAD
-                    r"(https:\/\/login\.microsoftonline\.com\/[^\/]*)", authority
-=======
                     r"(https:\/\/login.microsoftonline.com\/[^\/]*)", authority
->>>>>>> 09ca37bb
                 )[1]
             self.msal_auth = MSALDelegatedAuth(
                 client_id=cs_dict["client_id"],
