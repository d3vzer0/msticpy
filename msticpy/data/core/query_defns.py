--- conflicted
+++ resolved
@@ -105,12 +105,9 @@
     M365D = 11
     Cybereason = 12
     Elastic = 14
-<<<<<<< HEAD
-    MSSentinel_New = 15
-    Kusto_New = 16
-=======
     OSQueryLogs = 15
->>>>>>> f78bd672
+    MSSentinel_New = 16
+    Kusto_New = 17
 
     @classmethod
     def parse(cls, value: Union[str, int]) -> "DataEnvironment":
