# -------------------------------------------------------------------------
# Copyright (c) Microsoft Corporation. All rights reserved.
# Licensed under the MIT License. See License.txt in the project root for
# license information.
# --------------------------------------------------------------------------
"""Data provider loader."""
<<<<<<< HEAD
import re
import concurrent.futures
from collections import abc
=======
>>>>>>> bd54f7b4
from datetime import datetime
from functools import partial
from itertools import tee
from pathlib import Path
<<<<<<< HEAD
from concurrent.futures import ThreadPoolExecutor
from typing import Any, Dict, Iterable, List, NamedTuple, Optional, Pattern, Union
=======
from typing import Any, Dict, Iterable, List, Optional, Union
>>>>>>> bd54f7b4

import pandas as pd
from tqdm.auto import tqdm

from ..._version import VERSION
from ...common.pkg_config import get_config
from ...common.utility import export, valid_pyname
from ...nbwidgets import QueryTime
from ..drivers import import_driver
from ..drivers.driver_base import DriverBase, DriverProps
from .param_extractor import extract_query_params
from .query_container import QueryContainer
from .query_defns import DataEnvironment
from .query_provider_connections_mixin import QueryProviderConnectionsMixin
from .query_provider_utils_mixin import QueryProviderUtilsMixin
from .query_source import QuerySource
from .query_store import QueryStore

__version__ = VERSION
__author__ = "Ian Hellen"

_HELP_FLAGS = ("help", "?")
_DEBUG_FLAGS = ("print", "debug_query", "print_query")
_COMPATIBLE_DRIVER_MAPPINGS = {
    "mssentinel": ["m365d"],
    "mde": ["m365d"],
    "mssentinel_new": ["mssentinel"],
    "kusto_new": ["kusto"],
}


# These are mixin classes that do not have an __init__ method
# pylint: disable=super-init-not-called
@export
class QueryProvider(QueryProviderConnectionsMixin, QueryProviderUtilsMixin):
    """
    Container for query store and query execution provider.

    Instances of this class hold the query set and execution
    methods for a specific data environment.

    """

    def __init__(  # noqa: MC0001
        self,
        data_environment: Union[str, DataEnvironment],
        driver: Optional[DriverBase] = None,
        query_paths: Optional[List[str]] = None,
        **kwargs,
    ):
        """
        Query provider interface to queries.

        Parameters
        ----------
        data_environment : Union[str, DataEnvironment]
            Name or Enum of environment for the QueryProvider
        driver : DriverBase, optional
            Override the builtin driver (query execution class)
            and use your own driver (must inherit from
            `DriverBase`)
        query_paths : List[str]
            Additional paths to look for query definitions.
        kwargs :
            Other arguments are passed to the data provider driver.

        Notes
        -----
        Additional keyword arguments are passed to the data provider driver.
        The driver may support additional keyword arguments, use
        the QueryProvider.driver_help() method to get a list of these
        parameters.

        See Also
        --------
        DataProviderBase : base class for data query providers.

        """
        # import at runtime to prevent circular import
        # pylint: disable=import-outside-toplevel, cyclic-import
        from ...init.pivot_init.pivot_data_queries import add_data_queries_to_entities

        # pylint: enable=import-outside-toplevel
        setattr(self.__class__, "_add_pivots", add_data_queries_to_entities)

        if isinstance(data_environment, str):
            data_env = DataEnvironment.parse(data_environment)
            if data_env != DataEnvironment.Unknown:
                data_environment = data_env
            else:
                raise TypeError(f"Unknown data environment {data_environment}")

        self._driver_kwargs = kwargs.copy()
        if driver is None:
            self.driver_class = import_driver(data_environment)
            if issubclass(self.driver_class, DriverBase):
                driver = self.driver_class(data_environment=data_environment, **kwargs)
            else:
                raise LookupError(
                    "Could not find suitable data provider for", f" {data_environment}"
                )
        else:
            self.driver_class = driver.__class__
        # allow the driver to override the data environment used
        # for selecting queries
        self.environment = (
            driver.get_driver_property(DriverProps.EFFECTIVE_ENV)
            or data_environment.name
        )

        self._additional_connections: Dict[str, DriverBase] = {}
        self._query_provider = driver
        # replace the connect method docstring with that from
        # the driver's connect method
        self.__class__.connect.__doc__ = driver.connect.__doc__
        self.all_queries = QueryContainer()

        # Add any query files
        data_env_queries: Dict[str, QueryStore] = {}
        self._query_paths = query_paths
        if driver.use_query_paths:
            data_env_queries.update(
                self._read_queries_from_paths(query_paths=query_paths)
            )
        self.query_store = data_env_queries.get(
            self.environment, QueryStore(self.environment)
        )
        self._add_query_functions()
        self._query_time = QueryTime(units="day")

    def __getattr__(self, name):
        """Return the value of the named property 'name'."""
        if "." in name:
            parent_name, child_name = name.split(".", maxsplit=1)
            parent = getattr(self, parent_name, None)
            if parent:
                return getattr(parent, child_name)
        raise AttributeError(f"{name} is not a valid attribute.")

    def connect(self, connection_str: Optional[str] = None, **kwargs):
        """
        Connect to data source.

        Parameters
        ----------
        connection_str : str
            Connection string for the data source

        """
        self._query_provider.connect(connection_str=connection_str, **kwargs)

        # If the driver has any attributes to expose via the provider
        # add those here.
        for attr_name, attr in self._query_provider.public_attribs.items():
            setattr(self, attr_name, attr)

        refresh_query_funcs = False
        # if the driver supports dynamic filtering of queries,
        # filter the query store based on connect-time parameters
        if self._query_provider.filter_queries_on_connect:
            self.query_store.apply_query_filter(self._query_provider.query_usable)
            refresh_query_funcs = True
        # Add any built-in or dynamically retrieved queries from driver
        if self._query_provider.has_driver_queries:
            driver_queries = self._query_provider.driver_queries
            self._add_driver_queries(queries=driver_queries)
<<<<<<< HEAD
        # Since we're now connected, add Pivot functions
        self._add_pivots(lambda: self._query_time.timespan)

    def add_connection(
        self,
        connection_str: Optional[str] = None,
        alias: Optional[str] = None,
        **kwargs,
    ):
        """
        Add an additional connection for the query provider.

        Parameters
        ----------
        connection_str : Optional[str], optional
            Connection string for the provider, by default None
        alias : Optional[str], optional
            Alias to use for the connection, by default None

        Other Parameters
        ----------------
        kwargs : Dict[str, Any]
            Other parameters passed to the driver constructor.

        Notes
        -----
        Some drivers may accept types other than strings for the
        `connection_str` parameter.

        """
        # create a new instance of the driver class
        new_driver = QueryProvider(self.environment,
                                   self._query_provider,
                                   self._query_paths,
                                   **kwargs)
        new_driver.connect(connection_str=connection_str, **kwargs)
        driver_key = alias or str(len(self._additional_connections))
        self._additional_connections[driver_key] = new_driver._query_provider

    @property
    def connected(self) -> bool:
        """
        Return True if the provider is connected.

        Returns
        -------
        bool
            True if the provider is connected.

        """
        return self._query_provider.connected

    @property
    def connection_string(self) -> str:
        """
        Return provider connection string.

        Returns
        -------
        str
            Provider connection string.

        """
        return self._query_provider.current_connection

    @property
    def schema(self) -> Dict[str, Dict]:
        """
        Return current data schema of connection.

        Returns
        -------
        Dict[str, Dict]
            Data schema of current connection.

        """
        return self._query_provider.schema

    @property
    def schema_tables(self) -> List[str]:
        """
        Return list of tables in the data schema of the connection.

        Returns
        -------
        List[str]
            Tables in the of current connection.

        """
        return list(self._query_provider.schema.keys())

    @property
    def instance(self) -> Optional[str]:
        """
        Return instance name, if any for provider.

        Returns
        -------
        Optional[str]
            The instance name or None for drivers that do not
            support multiple instances.

        """
        return self._query_provider.instance

    def import_query_file(self, query_file: str):
        """
        Import a yaml data source definition.

        Parameters
        ----------
        query_file : str
            Path to the file to import

        """
        self.query_store.import_file(query_file)
        self._add_query_functions()

    @classmethod
    def list_data_environments(cls) -> List[str]:
        """
        Return list of current data environments.

        Returns
        -------
        List[str]
            List of current data environments

        """
        # pylint: disable=not-an-iterable
        return [env for env in DataEnvironment.__members__ if env != "Unknown"]
        # pylint: enable=not-an-iterable

    def list_queries(self, substring: Optional[str] = None) -> List[str]:
        """
        Return list of family.query in the store.

        Parameters
        ----------
        substring : Optional[str]
            Optional pattern - will return only queries matching the pattern,
            default None.

        Returns
        -------
        List[str]
            List of queries

        """
        if substring:
            return list(
                filter(
                    lambda x: substring in x.lower(),  # type: ignore
                    self.query_store.query_names,
                )
            )
        return list(self.query_store.query_names)

    def search(
        self,
        search: Union[str, Iterable[str]] = None,
        table: Union[str, Iterable[str]] = None,
        param: Union[str, Iterable[str]] = None,
        ignore_case: bool = True,
    ) -> List[str]:
        """
        Search queries for match properties.

        Parameters
        ----------
        search : Union[str, Iterable[str]], optional
            String or iterable of search terms to match on
            any property of the query, by default None.
            The properties include: name, description, table,
            parameter names and query_text.
        table : Union[str, Iterable[str]], optional
            String or iterable of search terms to match on
            the query table name, by default None
        param : Union[str, Iterable[str]], optional
            String or iterable of search terms to match on
            the query parameter names, by default None
        ignore_case : bool
            Use case-insensitive search, default is True.

        Returns
        -------
        List[str]
            A list of matched queries

        Notes
        -----
        Search terms are treated as regular expressions.
        Supplying multiple parameters returns the intersection
        of matches for each category. For example:
        `qry_prov.search(search="account", table="syslog")` will
        match queries that have a table parameter of "syslog" AND
        have the term "Account" somewhere in the query properties.

        """
        if not (search or table or param):
            return []

        glob_searches = _normalize_to_regex(search, ignore_case)
        table_searches = _normalize_to_regex(table, ignore_case)
        param_searches = _normalize_to_regex(param, ignore_case)
        search_hits: List[str] = []
        for query, search_data in self.query_store.search_items.items():
            glob_match = (not glob_searches) or any(
                re.search(term, prop)
                for term in glob_searches
                for prop in search_data.values()
            )
            table_match = (not table_searches) or any(
                re.search(term, search_data["table"]) for term in table_searches
            )
            param_match = (not param_searches) or any(
                re.search(term, search_data["params"]) for term in param_searches
            )
            if glob_match and table_match and param_match:
                search_hits.append(query)
        return sorted(search_hits)

    def list_connections(self) -> List[str]:
        """
        Return a list of current connections or the default connection.

        Returns
        -------
        List[str]
            The alias and connection string for each connection.

        """
        add_connections = [
            f"{alias}: {driver.current_connection}"
            for alias, driver in self._additional_connections.items()
        ]
        return [f"Default: {self._query_provider.current_connection}", *add_connections]

    def query_help(self, query_name: str):
        """
        Print help for `query_name`.
=======
            refresh_query_funcs = True
>>>>>>> bd54f7b4

        if refresh_query_funcs:
            self._add_query_functions()

        # Since we're now connected, add Pivot functions
        self._add_pivots(lambda: self._query_time.timespan)

    def exec_query(self, query: str, **kwargs) -> Union[pd.DataFrame, Any]:
        """
        Execute simple query string.

        Parameters
        ----------
        query : str
            [description]
        use_connections : Union[str, List[str]]

        Other Parameters
        ----------------
        query_options : Dict[str, Any]
            Additional options passed to query driver.
        kwargs : Dict[str, Any]
            Additional options passed to query driver.

        Returns
        -------
        Union[pd.DataFrame, Any]
            Query results - a DataFrame if successful
            or a KqlResult if unsuccessful.

        """
        query_options = kwargs.pop("query_options", {}) or kwargs
        query_source = kwargs.pop("query_source", None)

        if not self._additional_connections:
            result = self._query_provider.query(
               query, query_source=query_source, **query_options
            )
            return result
<<<<<<< HEAD

        # run query against all connections
        results = []
        print(f"Running query for {len(self._additional_connections)} connections.")
        if self._query_provider._support_async:
            with ThreadPoolExecutor(max_workers=self._query_provider.max_threads) as executor:
                all_tasks = {}
                for con_name, connection in self._additional_connections.items():
                    try:
                        task = executor.submit(connection.query, query, query_source=query_source, **query_options)
                        all_tasks[task] = con_name
                    except MsticpyDataQueryError:
                        print(f"Query {con_name} failed.")
                        pass

                for future in concurrent.futures.as_completed(all_tasks):
                    result = future.result()
                    result['MsticpyInstance'] = all_tasks[future]
                    results.append(result)
        else:
            for con_name, connection in self._additional_connections.items():
                try:
                    query_res = connection.query(query, query_source=query_source, **query_options)
                    query_res['MsticpyInstance'] = con_name
                    results.append(query_res)
                except MsticpyDataQueryError:
                    print(f"Query {con_name} failed.")
        return pd.concat(results)

    def browse_queries(self, **kwargs):
        """
        Return QueryProvider query browser.

        Other Parameters
        ----------------
        kwargs :
            passed to SelectItem constructor.

        Returns
        -------
        SelectItem
            SelectItem browser for TI Data.

        """
        # pylint: disable=import-outside-toplevel
        from ...vis.query_browser import browse_queries

        return browse_queries(self, **kwargs)

    # alias for browse_queries
    browse = browse_queries
=======
        return self._exec_additional_connections(query, result, **kwargs)
>>>>>>> bd54f7b4

    @property
    def query_time(self):
        """Return the default QueryTime control for queries."""
        return self._query_time

    def _execute_query(self, *args, **kwargs) -> Union[pd.DataFrame, Any]:
        if not self._query_provider.loaded:
            raise ValueError("Provider is not loaded.")
        if (
            not self._query_provider.connected
            and not _help_flag(*args)
            and not _debug_flag(*args, **kwargs)
        ):
            raise ValueError(
                "No connection to a data source.",
                "Please call connect(connection_str) and retry.",
            )
        query_name = kwargs.pop("query_name")
        family = kwargs.pop("query_path")

        query_source = self.query_store.get_query(
            query_path=family, query_name=query_name
        )
        if _help_flag(*args):
            query_source.help()
            return None

        params, missing = extract_query_params(query_source, *args, **kwargs)
        query_options = {
            "default_time_params": self._check_for_time_params(params, missing)
        }
        if missing:
            query_source.help()
            raise ValueError(f"No values found for these parameters: {missing}")

        split_by = kwargs.pop("split_query_by", None)
        if split_by:
            split_result = self._exec_split_query(
                split_by=split_by,
                query_source=query_source,
                query_params=params,
                args=args,
                **kwargs,
            )
            if split_result is not None:
                return split_result
            # if split queries could not be created, fall back to default
        query_str = query_source.create_query(
            formatters=self._query_provider.formatters, **params
        )
        # This looks for any of the "print query" debug args in args or kwargs
        if _debug_flag(*args, **kwargs):
            return query_str

        # Handle any query options passed and run the query
        query_options.update(_get_query_options(params, kwargs))
        return self.exec_query(query_str, query_source=query_source, **query_options)

    def _check_for_time_params(self, params, missing) -> bool:
        """Fall back on builtin query time if no time parameters were supplied."""
        defaults_added = False
        if "start" in missing:
            missing.remove("start")
            params["start"] = self._query_time.start
            defaults_added = True
        if "end" in missing:
            missing.remove("end")
            params["end"] = self._query_time.end
            defaults_added = True
        return defaults_added

    def _get_query_folder_for_env(self, root_path: str, environment: str) -> List[Path]:
        """Return query folder for current environment."""
        data_envs = [environment]
        if environment.casefold() in _COMPATIBLE_DRIVER_MAPPINGS:
            data_envs += _COMPATIBLE_DRIVER_MAPPINGS[environment.casefold()]
        return [
            _resolve_package_path(root_path).joinpath(data_env.casefold())
            for data_env in data_envs
        ]

    def _read_queries_from_paths(self, query_paths) -> Dict[str, QueryStore]:
        """Fetch queries from YAML files in specified paths."""
        settings: Dict[str, Any] = get_config("QueryDefinitions", {})
        all_query_paths: List[Union[Path, str]] = []
        for def_qry_path in settings.get("Default"):  # type: ignore
            # only read queries from environment folder
            builtin_qry_paths = self._get_query_folder_for_env(
                def_qry_path, self.environment
            )
            all_query_paths.extend(
                str(qry_path) for qry_path in builtin_qry_paths if qry_path.is_dir()
            )

        if settings.get("Custom") is not None:
            for custom_path in settings.get("Custom"):  # type: ignore
                custom_qry_path = _resolve_path(custom_path)
                if custom_qry_path:
                    all_query_paths.append(custom_qry_path)
        if query_paths:
            for param_path in query_paths:
                param_qry_path = _resolve_path(param_path)
                if param_qry_path:
                    all_query_paths.append(param_qry_path)
        if all_query_paths:
            return QueryStore.import_files(
                source_path=all_query_paths,
                recursive=True,
                driver_query_filter=self._query_provider.query_attach_spec,
            )
        # if no queries - just return an empty store
        return {self.environment: QueryStore(self.environment)}

    def _add_query_functions(self):
        """Add queries to the module as callable methods."""
        for qual_query_name in self.list_queries():
            query_path = qual_query_name.split(".")
            query_name = query_path[-1]
            current_node = self
            for container_name in query_path[:-1]:
                container_name = valid_pyname(container_name)
                if hasattr(current_node, container_name):
                    current_node = getattr(current_node, container_name)
                else:
                    new_node = QueryContainer()
                    setattr(current_node, container_name, new_node)
                    current_node = new_node

            query_cont_name = ".".join(query_path[:-1])

            # Create the partial function
            query_func = partial(
                self._execute_query, query_path=query_cont_name, query_name=query_name
            )
            query_func.__doc__ = self.query_store.get_query(
                query_path=query_cont_name, query_name=query_name
            ).create_doc_string()

            query_name = valid_pyname(query_name)
            setattr(current_node, query_name, query_func)
            setattr(self.all_queries, query_name, query_func)

    def _add_driver_queries(self, queries: Iterable[Dict[str, str]]):
        """Add driver queries to the query store."""
        for query in queries:
            self.query_store.add_query(
                name=query["name"],
                query=query["query"],
                query_paths=query.get(
                    "query_paths", query.get("query_container", "default")
                ),
                description=query["description"],
            )
        # For now, just add all of the functions again (with any connect-time acquired
        # queries) - we could be more efficient than this but unless there are 1000s of
        # queries it should not be noticeable.
        self._add_query_functions()

    def _exec_split_query(
        self,
        split_by: str,
        query_source: QuerySource,
        query_params: Dict[str, Any],
        args,
        **kwargs,
    ) -> Union[pd.DataFrame, str, None]:
        start = query_params.pop("start", None)
        end = query_params.pop("end", None)
        if not (start or end):
            print(
                "Cannot split a query that does not have 'start' and 'end' parameters"
            )
            return None
        try:
            split_delta = pd.Timedelta(split_by)
        except ValueError:
            split_delta = pd.Timedelta("1D")

        ranges = _calc_split_ranges(start, end, split_delta)

        split_queries = [
            query_source.create_query(
                formatters=self._query_provider.formatters,
                start=q_start,
                end=q_end,
                **query_params,
            )
            for q_start, q_end in ranges
        ]
        # This looks for any of the "print query" debug args in args or kwargs
        if _debug_flag(*args, **kwargs):
            return "\n\n".join(split_queries)

        # Retrieve any query options passed (other than query params)
        # and send to query function.
        query_options = _get_query_options(query_params, kwargs)
        query_dfs = [
            self.exec_query(query_str, query_source=query_source, **query_options)
            for query_str in tqdm(split_queries, unit="sub-queries", desc="Running")
        ]

        return pd.concat(query_dfs)


def _calc_split_ranges(start: datetime, end: datetime, split_delta: pd.Timedelta):
    """Return a list of time ranges split by `split_delta`."""
    # Use pandas date_range and split the result into 2 iterables
    s_ranges, e_ranges = tee(pd.date_range(start, end, freq=split_delta))
    next(e_ranges, None)  # skip to the next item in the 2nd iterable
    # Zip them together to get a list of (start, end) tuples of ranges
    # Note: we subtract 1 nanosecond from the 'end' value of each range so
    # to avoid getting duplicated records at the boundaries of the ranges.
    # Some providers don't have nanosecond granularity so we might
    # get duplicates in these cases
    ranges = [
        (s_time, e_time - pd.Timedelta("1ns"))
        for s_time, e_time in zip(s_ranges, e_ranges)
    ]

    # Since the generated time ranges are based on deltas from 'start'
    # we need to adjust the end time on the final range.
    # If the difference between the calculated last range end and
    # the query 'end' that the user requested is small (< 10% of a delta),
    # we just replace the last "end" time with our query end time.
    if (ranges[-1][1] - end) < (split_delta / 10):
        ranges[-1] = ranges[-1][0], end
    else:
        # otherwise append a new range starting after the last range
        # in ranges and ending in 'end"
        # note - we need to add back our subtracted 1 nanosecond
        ranges.append((ranges[-1][0] + pd.Timedelta("1ns"), end))
    return ranges


def _resolve_package_path(config_path: str) -> Path:
    """Resolve path relative to current package."""
    return (
        Path(config_path)
        if Path(config_path).is_absolute()
        else Path(__file__).resolve().parent.parent.joinpath(config_path)
    )


def _resolve_path(config_path: str) -> Optional[str]:
    """Resolve path."""
    if not Path(config_path).is_absolute():
        config_path = str(Path(config_path).expanduser().resolve())
    if not Path(config_path).is_dir():
        print(f"Warning: Custom query definitions path {config_path} not found")
        return None
    return config_path


def _help_flag(*args) -> bool:
    """Return True if help parameter passed."""
    return any(help_flag for help_flag in _HELP_FLAGS if help_flag in args)


def _debug_flag(*args, **kwargs) -> bool:
    """Return True if debug/print args passed."""
    return any(db_arg for db_arg in _DEBUG_FLAGS if db_arg in args) or any(
        db_arg for db_arg in _DEBUG_FLAGS if kwargs.get(db_arg, False)
    )


def _get_query_options(
    params: Dict[str, Any], kwargs: Dict[str, Any]
) -> Dict[str, Any]:
    # sourcery skip: inline-immediately-returned-variable, use-or-for-fallback
    """Return any kwargs not already in params."""
    query_options = kwargs.pop("query_options", {})
    if not query_options:
        # Any kwargs left over we send to the query provider driver
        query_options = {key: val for key, val in kwargs.items() if key not in params}
    query_options["time_span"] = {
        "start": params.get("start"),
        "end": params.get("end"),
    }
    return query_options<|MERGE_RESOLUTION|>--- conflicted
+++ resolved
@@ -4,22 +4,11 @@
 # license information.
 # --------------------------------------------------------------------------
 """Data provider loader."""
-<<<<<<< HEAD
-import re
-import concurrent.futures
-from collections import abc
-=======
->>>>>>> bd54f7b4
 from datetime import datetime
 from functools import partial
 from itertools import tee
 from pathlib import Path
-<<<<<<< HEAD
-from concurrent.futures import ThreadPoolExecutor
-from typing import Any, Dict, Iterable, List, NamedTuple, Optional, Pattern, Union
-=======
 from typing import Any, Dict, Iterable, List, Optional, Union
->>>>>>> bd54f7b4
 
 import pandas as pd
 from tqdm.auto import tqdm
@@ -186,251 +175,7 @@
         if self._query_provider.has_driver_queries:
             driver_queries = self._query_provider.driver_queries
             self._add_driver_queries(queries=driver_queries)
-<<<<<<< HEAD
-        # Since we're now connected, add Pivot functions
-        self._add_pivots(lambda: self._query_time.timespan)
-
-    def add_connection(
-        self,
-        connection_str: Optional[str] = None,
-        alias: Optional[str] = None,
-        **kwargs,
-    ):
-        """
-        Add an additional connection for the query provider.
-
-        Parameters
-        ----------
-        connection_str : Optional[str], optional
-            Connection string for the provider, by default None
-        alias : Optional[str], optional
-            Alias to use for the connection, by default None
-
-        Other Parameters
-        ----------------
-        kwargs : Dict[str, Any]
-            Other parameters passed to the driver constructor.
-
-        Notes
-        -----
-        Some drivers may accept types other than strings for the
-        `connection_str` parameter.
-
-        """
-        # create a new instance of the driver class
-        new_driver = QueryProvider(self.environment,
-                                   self._query_provider,
-                                   self._query_paths,
-                                   **kwargs)
-        new_driver.connect(connection_str=connection_str, **kwargs)
-        driver_key = alias or str(len(self._additional_connections))
-        self._additional_connections[driver_key] = new_driver._query_provider
-
-    @property
-    def connected(self) -> bool:
-        """
-        Return True if the provider is connected.
-
-        Returns
-        -------
-        bool
-            True if the provider is connected.
-
-        """
-        return self._query_provider.connected
-
-    @property
-    def connection_string(self) -> str:
-        """
-        Return provider connection string.
-
-        Returns
-        -------
-        str
-            Provider connection string.
-
-        """
-        return self._query_provider.current_connection
-
-    @property
-    def schema(self) -> Dict[str, Dict]:
-        """
-        Return current data schema of connection.
-
-        Returns
-        -------
-        Dict[str, Dict]
-            Data schema of current connection.
-
-        """
-        return self._query_provider.schema
-
-    @property
-    def schema_tables(self) -> List[str]:
-        """
-        Return list of tables in the data schema of the connection.
-
-        Returns
-        -------
-        List[str]
-            Tables in the of current connection.
-
-        """
-        return list(self._query_provider.schema.keys())
-
-    @property
-    def instance(self) -> Optional[str]:
-        """
-        Return instance name, if any for provider.
-
-        Returns
-        -------
-        Optional[str]
-            The instance name or None for drivers that do not
-            support multiple instances.
-
-        """
-        return self._query_provider.instance
-
-    def import_query_file(self, query_file: str):
-        """
-        Import a yaml data source definition.
-
-        Parameters
-        ----------
-        query_file : str
-            Path to the file to import
-
-        """
-        self.query_store.import_file(query_file)
-        self._add_query_functions()
-
-    @classmethod
-    def list_data_environments(cls) -> List[str]:
-        """
-        Return list of current data environments.
-
-        Returns
-        -------
-        List[str]
-            List of current data environments
-
-        """
-        # pylint: disable=not-an-iterable
-        return [env for env in DataEnvironment.__members__ if env != "Unknown"]
-        # pylint: enable=not-an-iterable
-
-    def list_queries(self, substring: Optional[str] = None) -> List[str]:
-        """
-        Return list of family.query in the store.
-
-        Parameters
-        ----------
-        substring : Optional[str]
-            Optional pattern - will return only queries matching the pattern,
-            default None.
-
-        Returns
-        -------
-        List[str]
-            List of queries
-
-        """
-        if substring:
-            return list(
-                filter(
-                    lambda x: substring in x.lower(),  # type: ignore
-                    self.query_store.query_names,
-                )
-            )
-        return list(self.query_store.query_names)
-
-    def search(
-        self,
-        search: Union[str, Iterable[str]] = None,
-        table: Union[str, Iterable[str]] = None,
-        param: Union[str, Iterable[str]] = None,
-        ignore_case: bool = True,
-    ) -> List[str]:
-        """
-        Search queries for match properties.
-
-        Parameters
-        ----------
-        search : Union[str, Iterable[str]], optional
-            String or iterable of search terms to match on
-            any property of the query, by default None.
-            The properties include: name, description, table,
-            parameter names and query_text.
-        table : Union[str, Iterable[str]], optional
-            String or iterable of search terms to match on
-            the query table name, by default None
-        param : Union[str, Iterable[str]], optional
-            String or iterable of search terms to match on
-            the query parameter names, by default None
-        ignore_case : bool
-            Use case-insensitive search, default is True.
-
-        Returns
-        -------
-        List[str]
-            A list of matched queries
-
-        Notes
-        -----
-        Search terms are treated as regular expressions.
-        Supplying multiple parameters returns the intersection
-        of matches for each category. For example:
-        `qry_prov.search(search="account", table="syslog")` will
-        match queries that have a table parameter of "syslog" AND
-        have the term "Account" somewhere in the query properties.
-
-        """
-        if not (search or table or param):
-            return []
-
-        glob_searches = _normalize_to_regex(search, ignore_case)
-        table_searches = _normalize_to_regex(table, ignore_case)
-        param_searches = _normalize_to_regex(param, ignore_case)
-        search_hits: List[str] = []
-        for query, search_data in self.query_store.search_items.items():
-            glob_match = (not glob_searches) or any(
-                re.search(term, prop)
-                for term in glob_searches
-                for prop in search_data.values()
-            )
-            table_match = (not table_searches) or any(
-                re.search(term, search_data["table"]) for term in table_searches
-            )
-            param_match = (not param_searches) or any(
-                re.search(term, search_data["params"]) for term in param_searches
-            )
-            if glob_match and table_match and param_match:
-                search_hits.append(query)
-        return sorted(search_hits)
-
-    def list_connections(self) -> List[str]:
-        """
-        Return a list of current connections or the default connection.
-
-        Returns
-        -------
-        List[str]
-            The alias and connection string for each connection.
-
-        """
-        add_connections = [
-            f"{alias}: {driver.current_connection}"
-            for alias, driver in self._additional_connections.items()
-        ]
-        return [f"Default: {self._query_provider.current_connection}", *add_connections]
-
-    def query_help(self, query_name: str):
-        """
-        Print help for `query_name`.
-=======
             refresh_query_funcs = True
->>>>>>> bd54f7b4
 
         if refresh_query_funcs:
             self._add_query_functions()
@@ -470,61 +215,7 @@
                query, query_source=query_source, **query_options
             )
             return result
-<<<<<<< HEAD
-
-        # run query against all connections
-        results = []
-        print(f"Running query for {len(self._additional_connections)} connections.")
-        if self._query_provider._support_async:
-            with ThreadPoolExecutor(max_workers=self._query_provider.max_threads) as executor:
-                all_tasks = {}
-                for con_name, connection in self._additional_connections.items():
-                    try:
-                        task = executor.submit(connection.query, query, query_source=query_source, **query_options)
-                        all_tasks[task] = con_name
-                    except MsticpyDataQueryError:
-                        print(f"Query {con_name} failed.")
-                        pass
-
-                for future in concurrent.futures.as_completed(all_tasks):
-                    result = future.result()
-                    result['MsticpyInstance'] = all_tasks[future]
-                    results.append(result)
-        else:
-            for con_name, connection in self._additional_connections.items():
-                try:
-                    query_res = connection.query(query, query_source=query_source, **query_options)
-                    query_res['MsticpyInstance'] = con_name
-                    results.append(query_res)
-                except MsticpyDataQueryError:
-                    print(f"Query {con_name} failed.")
-        return pd.concat(results)
-
-    def browse_queries(self, **kwargs):
-        """
-        Return QueryProvider query browser.
-
-        Other Parameters
-        ----------------
-        kwargs :
-            passed to SelectItem constructor.
-
-        Returns
-        -------
-        SelectItem
-            SelectItem browser for TI Data.
-
-        """
-        # pylint: disable=import-outside-toplevel
-        from ...vis.query_browser import browse_queries
-
-        return browse_queries(self, **kwargs)
-
-    # alias for browse_queries
-    browse = browse_queries
-=======
         return self._exec_additional_connections(query, result, **kwargs)
->>>>>>> bd54f7b4
 
     @property
     def query_time(self):
