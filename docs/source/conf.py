# -*- coding: utf-8 -*-
#
# Configuration file for the Sphinx documentation builder.
#
# This file does only contain a selection of the most common options. For a
# full list see the documentation:
# http://www.sphinx-doc.org/en/master/config

# -- Path setup --------------------------------------------------------------

# If extensions (or modules to document with autodoc) are in another directory,
# add these directories to sys.path here. If the directory is relative to the
# documentation root, use os.path.abspath to make it absolute, like shown here.
#
# import os
# import sys
# sys.path.insert(0, os.path.abspath('.'))
import os
import sys

sys.path.insert(0, os.path.abspath(".."))

# -- Project information -----------------------------------------------------

project = "msticpy"
# pylint: disable=redefined-builtin
copyright = "2019, (c) Microsoft Corporation."
author = "Ian Hellen"

# The short X.Y version
version = ""
# The full version, including alpha/beta/rc tags
release = "0.1.5"


# -- General configuration ---------------------------------------------------

# If your documentation needs a minimal Sphinx version, state it here.
#
# needs_sphinx = '1.0'

# Add any Sphinx extension module names here, as strings. They can be
# extensions coming with Sphinx (named 'sphinx.ext.*') or your custom
# ones.
extensions = [
    "sphinx.ext.autodoc",
    "sphinx.ext.autosummary",
    "sphinx.ext.coverage",
    "sphinx.ext.githubpages",
    "sphinx.ext.napoleon",
]

# Add any paths that contain templates here, relative to this directory.
templates_path = ["_templates"]

# The suffix(es) of source filenames.
# You can specify multiple suffix as a list of string:
#
# source_suffix = ['.rst', '.md']
source_suffix = ".rst"

# The master toctree document.
master_doc = "index"

# The language for content autogenerated by Sphinx. Refer to documentation
# for a list of supported languages.
#
# This is also used if you do content translation via gettext catalogs.
# Usually you set "language" from the command line for these cases.
language = None

# List of patterns, relative to source directory, that match files and
# directories to ignore when looking for source files.
# This pattern also affects html_static_path and html_extra_path.
exclude_patterns = []

# The name of the Pygments (syntax highlighting) style to use.
pygments_style = None


# -- Options for HTML output -------------------------------------------------

# The theme to use for HTML and HTML Help pages.  See the documentation for
# a list of builtin themes.
#
html_theme = "sphinx_rtd_theme"

# Theme options are theme-specific and customize the look and feel of a theme
# further.  For a list of options available for each theme, see the
# documentation.
#
# html_theme_options = {}

# Add any paths that contain custom static files (such as style sheets) here,
# relative to this directory. They are copied after the builtin static files,
# so a file named "default.css" will overwrite the builtin "default.css".
html_static_path = ["_static"]

# Custom sidebar templates, must be a dictionary that maps document names
# to template names.
#
# The default sidebars (for documents that don't match any pattern) are
# defined by theme itself.  Builtin themes are using these templates by
# default: ``['localtoc.html', 'relations.html', 'sourcelink.html',
# 'searchbox.html']``.
#
# html_sidebars = {}


# -- Options for HTMLHelp output ---------------------------------------------

# Output file base name for HTML help builder.
htmlhelp_basename = "msticpydoc"


# -- Options for LaTeX output ------------------------------------------------

latex_elements = {
    # The paper size ('letterpaper' or 'a4paper').
    #
    # 'papersize': 'letterpaper',
    # The font size ('10pt', '11pt' or '12pt').
    #
    # 'pointsize': '10pt',
    # Additional stuff for the LaTeX preamble.
    #
    # 'preamble': '',
    # Latex figure (float) alignment
    #
    # 'figure_align': 'htbp',
}

# Grouping the document tree into LaTeX files. List of tuples
# (source start file, target name, title,
#  author, documentclass [howto, manual, or own class]).
latex_documents = [
    (master_doc, "msticpy.tex", "msticpy Documentation", "Ian Hellen", "manual")
]


# -- Options for manual page output ------------------------------------------

# One entry per manual page. List of tuples
# (source start file, name, description, authors, manual section).
man_pages = [(master_doc, "msticpy", "msticpy Documentation", [author], 1)]


# -- Options for Texinfo output ----------------------------------------------

# Grouping the document tree into Texinfo files. List of tuples
# (source start file, target name, title, author,
#  dir menu entry, description, category)
texinfo_documents = [
    (
        master_doc,
        "msticpy",
        "msticpy Documentation",
        author,
        "msticpy",
        "One line description of project.",
        "Miscellaneous",
    )
]


# -- Options for Epub output -------------------------------------------------

# Bibliographic Dublin Core info.
# epub_title = project

# The unique identifier of the text. This can be a ISBN number
# or the project homepage.
#
# epub_identifier = ''

# A unique identification for the text.
#
# epub_uid = ''

# A list of files that should not be packed into the epub file.
epub_exclude_files = ["search.html"]


# -- Extension configuration -------------------------------------------------
<<<<<<< HEAD
autodoc_default_options = {"members": None, "inherited-members": None}
=======
autodoc_default_options = {
    "members": None,
    "inherited-members": None,
    "ignore-module-all": None,
}
>>>>>>> 915dff4e

autoclass_content = "both"<|MERGE_RESOLUTION|>--- conflicted
+++ resolved
@@ -182,14 +182,10 @@
 
 
 # -- Extension configuration -------------------------------------------------
-<<<<<<< HEAD
-autodoc_default_options = {"members": None, "inherited-members": None}
-=======
 autodoc_default_options = {
     "members": None,
     "inherited-members": None,
     "ignore-module-all": None,
 }
->>>>>>> 915dff4e
 
 autoclass_content = "both"