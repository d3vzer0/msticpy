--- conflicted
+++ resolved
@@ -19,11 +19,7 @@
 dnspython>=2.0.0, <3.0.0
 folium>=0.9.0
 geoip2>=2.9.0
-<<<<<<< HEAD
 httpx==0.23.0
-=======
-httpx>=0.23.1
->>>>>>> 0fc19122
 html5lib
 ipython >= 7.1.1; python_version < "3.8"
 ipython >= 7.23.1; python_version >= "3.8"
